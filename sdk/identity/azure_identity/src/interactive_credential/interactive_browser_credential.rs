--- conflicted
+++ resolved
@@ -79,8 +79,6 @@
     }
 
     async fn get_auth_token(&self, scopes: &[&str]) -> hybrid_flow::AuthorizationCodeFlow {
-<<<<<<< HEAD
-=======
         let verified_scopes = ensure_default_scopes(scopes);
 
         let options = self.options.clone();
@@ -94,31 +92,6 @@
         );
         hybrid_flow_code
     }
-
-    /// Starts the interactive browser authentication flow and returns an access token.
-    ///
-    /// If no scopes are provided, default scopes will be used.
-    #[allow(dead_code)]
-    async fn get_token(
-        &self,
-        scopes: &[&str],
-        hybrid_flow_code: hybrid_flow::AuthorizationCodeFlow,
-    ) -> azure_core::Result<(AccessToken, String, String)> {
->>>>>>> 31acce22
-        let verified_scopes = ensure_default_scopes(scopes);
-
-        let options = self.options.clone();
-
-        let hybrid_flow_code = hybrid_flow::authorize(
-            ClientId::new(options.client_id.unwrap().clone()),
-            None,
-            &options.tenant_id.unwrap().clone(),
-            options.redirect_url.unwrap().clone(),
-            &verified_scopes,
-        );
-        hybrid_flow_code
-    }
-
     /// Starts the interactive browser authentication flow and returns an access token.
     ///
     /// If no scopes are provided, default scopes will be used.
@@ -175,11 +148,7 @@
                 scopes,
                 "".to_string(),
                 "".to_string(),
-<<<<<<< HEAD
                 self.get_token(hybrid_flow_code),
-=======
-                self.get_token(scopes, hybrid_flow_code),
->>>>>>> 31acce22
             )
             .await;
         let acc_token: azure_core::Result<AccessToken> =
