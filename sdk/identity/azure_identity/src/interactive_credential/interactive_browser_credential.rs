use super::internal_server::*;
use crate::authorization_code_flow;
use crate::cache::TokenCache;
use azure_core::credentials::TokenCredential;
use azure_core::{
    credentials::AccessToken,
    error::ErrorKind,
    http::{new_http_client, Url},
    Error,
};
use oauth2::TokenResponse;
use oauth2::{AuthorizationCode, ClientId};
use std::collections::HashSet;
use std::str::FromStr;
use time::OffsetDateTime;

/// Default OAuth scopes used when none are provided.
#[allow(dead_code)]
const DEFAULT_SCOPE_ARR: [&str; 3] = ["openid", "offline_access", "profile"];
/// Default client ID for interactive browser authentication.
#[allow(dead_code)]
const DEFAULT_DEVELOPER_SIGNON_CLIENT_ID: &str = "04b07795-8ddb-461a-bbee-02f9e1bf7b46";
/// Default tenant ID used when none is specified.
#[allow(dead_code)]
const DEFAULT_ORGANIZATIONS_TENANT_ID: &str = "organizations";

/// Configuration options for `InteractiveBrowserCredential`.
///
/// This struct allows customization of the interactive browser authentication flow,
/// including the client ID, tenant ID, and redirect URL used during the authentication process.
#[derive(Debug, Clone)]
pub struct InteractiveBrowserCredentialOptions {
    /// Client ID of the application.
    pub client_id: Option<String>,
    /// Tenant ID for the authentication request.
    pub tenant_id: Option<String>,
    /// Redirect URI where the authentication response is sent.
    pub redirect_url: Option<Url>,
}

/// Provides interactive browser-based authentication.
#[derive(Debug)]
pub struct InteractiveBrowserCredential {
    options: InteractiveBrowserCredentialOptions,
    token_cache: TokenCache,
}

impl InteractiveBrowserCredential {
    /// Creates a new `InteractiveBrowserCredential` instance with `InteractiveBrowserCredentialOptions` parameters.
    pub fn new(options: InteractiveBrowserCredentialOptions) -> azure_core::Result<Self> {
        let client_id = Some(
            options
                .client_id
                .unwrap_or_else(|| DEFAULT_DEVELOPER_SIGNON_CLIENT_ID.to_owned()),
        );

        let tenant_id = Some(
            options
                .tenant_id
                .unwrap_or_else(|| DEFAULT_ORGANIZATIONS_TENANT_ID.to_owned()),
        );

        let redirect_url = Some(options.redirect_url.unwrap_or_else(|| {
            Url::from_str(&format!("http://localhost:{}", LOCAL_SERVER_PORT))
                .expect("Failed to parse redirect URL")
        }));

        Ok(Self {
            options: InteractiveBrowserCredentialOptions {
                client_id,
                tenant_id,
                redirect_url,
            },
            token_cache: TokenCache::new(),
        })
    }

    /// Starts the interactive browser authentication flow and returns an access token.
    ///
    /// If no scopes are provided, default scopes will be used.
    #[allow(dead_code)]
<<<<<<< HEAD
    async fn get_token(&self, scopes: &[&str]) -> azure_core::Result<AccessToken> {
        let a = ensure_default_scopes(scopes);

        let options = self.options.clone();
=======
    async fn get_access_token(self, scopes: Vec<Cow<'_, str>>) -> azure_core::Result<AccessToken> {
        if scopes.is_empty() {
            return Err(Error::new(
                ErrorKind::Credential,
                "exactly one scope required",
            ));
        }

        let scopes_refs: Vec<&str> = scopes.iter().map(|s| s.as_ref()).collect();
>>>>>>> fbfc2cbb

        let client_id = ClientId::new(self.options.client_id.unwrap().to_string());

        let authorization_code_flow = authorization_code_flow::authorize(
            client_id,
            None,
<<<<<<< HEAD
            &options.tenant_id.unwrap().clone(),
            options.redirect_url.unwrap().clone(),
            &a,
        );

        let auth_code = open_url(authorization_code_flow.authorize_url.clone().as_ref()).await;
=======
            &self.options.tenant_id.unwrap().clone(),
            self.options.redirect_url.unwrap().clone(),
            &scopes_refs,
        );

        let auth_code = open_url(authorization_code_flow.authorize_url.clone().as_ref()).await;

        let b = AuthorizationCode::new("djfak".to_string()).clone();
        //let c = self.options.http_client.clone();

        // let a = authorization_code_flow.exchange(c, b).await?.clone(); //.await;

        //let auth_code = Some("".to_string());
>>>>>>> fbfc2cbb
        match auth_code {
            Some(code) => {
                let acc = authorization_code_flow
                    .exchange(new_http_client(), AuthorizationCode::new(code).clone())
                    .await
                    .map(|r| {
                        return AccessToken::new(
                            r.access_token().secret().clone(),
                            OffsetDateTime::now_utc() + r.expires_in().unwrap().clone(),
                        )
                        .clone();
                    });

                return acc;
            }
            None => {
                return Err(Error::message(
                    ErrorKind::Other,
                    "Failed to retrieve authorization code.".to_string(),
                ))
            }
        };
    }
}
#[cfg_attr(target_arch = "wasm32", async_trait::async_trait(?Send))]
#[cfg_attr(not(target_arch = "wasm32"), async_trait::async_trait)]
impl TokenCredential for InteractiveBrowserCredential {
    async fn get_token(&self, scopes: &[&str]) -> azure_core::Result<AccessToken> {
<<<<<<< HEAD
        self.get_token(scopes).await
=======
        let scopes_owned: Vec<Cow<'_, str>> = scopes.iter().map(|s| Cow::Borrowed(*s)).collect();
        //self.get_access_token(scopes_owned).await

        self.options
            .token_cache
            .get_token(scopes, self.get_access_token(scopes_owned))
            .await
>>>>>>> fbfc2cbb
    }
}

///check if there at least the default scopes included
fn ensure_default_scopes<'a>(scopes: &'a [&'a str]) -> Vec<&'a str> {
    let mut scope_set: HashSet<&'a str> = scopes.iter().copied().collect();
    let mut result = scopes.to_vec();

    for default_scope in DEFAULT_SCOPE_ARR.iter() {
        if scope_set.insert(default_scope) {
            result.push(default_scope);
        }
    }

    result
}
#[cfg(test)]
mod tests {
    use super::*;
    use tracing::debug;
    use tracing::Level;
    use tracing_subscriber;
    static INIT: std::sync::Once = std::sync::Once::new();

    fn init_tracing() {
        INIT.call_once(|| {
            tracing_subscriber::fmt()
                .with_max_level(Level::DEBUG)
                .init();
        });
    }

    #[tokio::test]
    async fn interactive_auth_flow_should_return_token() {
        init_tracing();
        debug!("Starting interactive authentication test");

        let credential = InteractiveBrowserCredential::new(InteractiveBrowserCredentialOptions {
            client_id: None,
            tenant_id: None,
            redirect_url: None,
        })
        .expect("Failed to create credential");
        let scopes = &["https://management.azure.com/.default"];
        let token_response = credential.get_token(scopes).await;
        debug!("Authentication result: {:#?}", token_response);
        assert!(token_response.is_ok());
    }
}<|MERGE_RESOLUTION|>--- conflicted
+++ resolved
@@ -1,6 +1,5 @@
 use super::internal_server::*;
 use crate::authorization_code_flow;
-use crate::cache::TokenCache;
 use azure_core::credentials::TokenCredential;
 use azure_core::{
     credentials::AccessToken,
@@ -28,7 +27,7 @@
 ///
 /// This struct allows customization of the interactive browser authentication flow,
 /// including the client ID, tenant ID, and redirect URL used during the authentication process.
-#[derive(Debug, Clone)]
+#[derive(Clone, Debug)]
 pub struct InteractiveBrowserCredentialOptions {
     /// Client ID of the application.
     pub client_id: Option<String>,
@@ -39,10 +38,9 @@
 }
 
 /// Provides interactive browser-based authentication.
-#[derive(Debug)]
+#[derive(Clone, Debug)]
 pub struct InteractiveBrowserCredential {
     options: InteractiveBrowserCredentialOptions,
-    token_cache: TokenCache,
 }
 
 impl InteractiveBrowserCredential {
@@ -71,7 +69,6 @@
                 tenant_id,
                 redirect_url,
             },
-            token_cache: TokenCache::new(),
         })
     }
 
@@ -79,50 +76,20 @@
     ///
     /// If no scopes are provided, default scopes will be used.
     #[allow(dead_code)]
-<<<<<<< HEAD
     async fn get_token(&self, scopes: &[&str]) -> azure_core::Result<AccessToken> {
         let a = ensure_default_scopes(scopes);
 
         let options = self.options.clone();
-=======
-    async fn get_access_token(self, scopes: Vec<Cow<'_, str>>) -> azure_core::Result<AccessToken> {
-        if scopes.is_empty() {
-            return Err(Error::new(
-                ErrorKind::Credential,
-                "exactly one scope required",
-            ));
-        }
-
-        let scopes_refs: Vec<&str> = scopes.iter().map(|s| s.as_ref()).collect();
->>>>>>> fbfc2cbb
-
-        let client_id = ClientId::new(self.options.client_id.unwrap().to_string());
 
         let authorization_code_flow = authorization_code_flow::authorize(
-            client_id,
+            ClientId::new(options.client_id.unwrap().clone()),
             None,
-<<<<<<< HEAD
             &options.tenant_id.unwrap().clone(),
             options.redirect_url.unwrap().clone(),
             &a,
         );
 
         let auth_code = open_url(authorization_code_flow.authorize_url.clone().as_ref()).await;
-=======
-            &self.options.tenant_id.unwrap().clone(),
-            self.options.redirect_url.unwrap().clone(),
-            &scopes_refs,
-        );
-
-        let auth_code = open_url(authorization_code_flow.authorize_url.clone().as_ref()).await;
-
-        let b = AuthorizationCode::new("djfak".to_string()).clone();
-        //let c = self.options.http_client.clone();
-
-        // let a = authorization_code_flow.exchange(c, b).await?.clone(); //.await;
-
-        //let auth_code = Some("".to_string());
->>>>>>> fbfc2cbb
         match auth_code {
             Some(code) => {
                 let acc = authorization_code_flow
@@ -151,17 +118,7 @@
 #[cfg_attr(not(target_arch = "wasm32"), async_trait::async_trait)]
 impl TokenCredential for InteractiveBrowserCredential {
     async fn get_token(&self, scopes: &[&str]) -> azure_core::Result<AccessToken> {
-<<<<<<< HEAD
         self.get_token(scopes).await
-=======
-        let scopes_owned: Vec<Cow<'_, str>> = scopes.iter().map(|s| Cow::Borrowed(*s)).collect();
-        //self.get_access_token(scopes_owned).await
-
-        self.options
-            .token_cache
-            .get_token(scopes, self.get_access_token(scopes_owned))
-            .await
->>>>>>> fbfc2cbb
     }
 }
 
